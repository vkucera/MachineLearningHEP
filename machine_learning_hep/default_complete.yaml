--- conflicted
+++ resolved
@@ -58,20 +58,13 @@
   data:
     histomass: true
   mc:
-<<<<<<< HEAD
     histomass: true
-=======
-    histomass: false
->>>>>>> 4c82b7c5
     efficiency: true
     feeddown: false
     dounfolding: true
 
-<<<<<<< HEAD
+
   dofit: true
-=======
-  dofit: false
->>>>>>> 4c82b7c5
   # Control the yield systemaitc uncertainty
   dosyst: false
   dojetstudies: true
