#############################################################################
##  © Copyright CERN 2018. All rights not expressly granted are reserved.  ##
##                 Author: Gian.Michele.Innocenti@cern.ch                  ##
## This program is free software: you can redistribute it and/or modify it ##
##  under the terms of the GNU General Public License as published by the  ##
## Free Software Foundation, either version 3 of the License, or (at your  ##
## option) any later version. This program is distributed in the hope that ##
##  it will be useful, but WITHOUT ANY WARRANTY; without even the implied  ##
##     warranty of MERCHANTABILITY or FITNESS FOR A PARTICULAR PURPOSE.    ##
##           See the GNU General Public License for more details.          ##
##    You should have received a copy of the GNU General Public License    ##
##   along with this program. if not, see <https://www.gnu.org/licenses/>. ##
#############################################################################

LcJet_pp:
  doml: true
  mass: 2.286
  sel_reco_unp: "fPt>0"
  sel_gen_unp: "fPt>0"
  sel_cen_unp: null
  sel_good_evt_unp: null # "fIsEventReject == 0"
  sel_reco_skim: ["mlPromptScore > 0.96", "mlPromptScore > 0.97", "mlPromptScore > 0.9", "mlPromptScore > 0.85", "mlPromptScore > 0.8", "mlPromptScore > 0.6", null]
  sel_gen_skim: [null,null,null,null,null,null,null]
  sel_skim_binmin: [1,2,4,6,8,12,24] # skimming pt bins (sel_skim_binmin bins)
  sel_skim_binmax:   [2,4,6,8,12,24,48] # skimming pt bins (sel_skim_binmin bins)
  var_binning: fPt
  dofullevtmerge: false
  var_cand: fCandidateSelFlag
  # var_swap: fIsCandidateSwapped
  bitmap_sel:
    var_name: fFlagMcMatchRec
    var_name_gen: fFlagMcMatchGen
    var_name_origgen: fOriginMcGen
    var_name_origrec: fOriginMcRec
    var_isstd: isstd
    var_ismcsignal: ismcsignal
    var_ismcprompt: ismcprompt
    var_ismcfd: ismcfd
    var_ismcbkg: ismcbkg
    var_ismcrefl: ismcrefl
    isstd : [[1],[]]
    ismcsignal: [[1],[]]
    ismcprompt: [[0],[]]
    ismcfd: [[1],[]]
    ismcbkg: [[],[1]]
    ismcrefl: [[1],[1]] # probably missing from tree creator

  #region dfs
  dfs:
    read:
      evtorig:
        level: all
        index: fIndexHf3PCollBases
        trees:
          O2hf3pcollbase: [fNumContrib]
        extra:
          fIsEventReject: 0
      collcnt:
        trees:
          O2lccollcount: [fReadCounts, fReadSelectedCounts, fWrittenCounts]

      # collgen:
      #   level: gen
      #   index: fIndexLcCMCPJetCOs
      #   trees:
      #     O2lccmcpjetco: [fPosZ, fCentrality, fEventSel]
      jetgen:
        level: gen
        index: fIndexLCCMCPJETOS
        trees:
          O2hf3ppbase: [fPt, fY, fEta, fPhi, fFlagMcMatchGen, fOriginMcGen]
          O2lccmcpjeto: [fIndexLCCMCPJETCOS, fIndexHF3PPBASES_0, fJetPt, fJetPhi, fJetEta, fJetNConstituents, fJetR]
          O2lccmcpjetmo: [fIndexArrayLCCMCDJETOS_hf, fIndexArrayLCCMCDJETOS_geo, fIndexArrayLCCMCDJETOS_pt]
          O2lccmcpjetsso: [fEnergyMother, fPtLeading, fPtSubLeading, fTheta, fNSub2DR, fNSub1, fNSub2]
        tags:
          isstd: {var: fFlagMcMatchGen, req: [[1],[]]}
          ismcsignal: {var: fFlagMcMatchGen, req: [[1],[]], abs: true}
          ismcbkg: {var: fFlagMcMatchGen, req: [[],[1]], abs: true}
          ismcprompt: {var: fOriginMcGen, req: [[0],[]]}
          ismcfd: {var: fOriginMcGen, req: [[1],[]]}
        filter: "fPt >= 1. and abs(fY) <= 0.8 and abs(fJetEta) < (.9 - (fJetR / 100.))" # TODO: check jet eta cut

      colldet:
        level: det
        index: fIndexLCCMCDJETCOS
        trees:
          O2lccmcdjetco: [fPosZ, fCentrality, fEventSel]
      jetdet:
        level: det
        index: fIndexLCCMCDJETOS
        trees:
          O2hf3pbase: [fIndexHf3PCollBases, fPt, fY, fEta, fPhi, fM]
          O2hf3pmc: [fFlagMcMatchRec, fOriginMcRec]
          O2hf3ppar: [fCpa, fCpaXY, fChi2PCA,
                      fDecayLength, fDecayLengthXY, fDecayLengthNormalised, fDecayLengthXYNormalised,
                      fImpactParameter0, fImpactParameter1, fImpactParameter2,
                      fImpactParameterNormalised0, fImpactParameterNormalised1, fImpactParameterNormalised2,
                      fPtProng0, fPtProng1, fPtProng2]
          O2hf3ppare: [fErrorDecayLength, fErrorDecayLengthXY,
                      fErrorImpactParameter0, fErrorImpactParameter1]
          O2hf3psel: [fCandidateSelFlag]
          O2hf3pml: [fMlScores]
          O2lccmcdjeto: [fIndexLCCMCDJETCOS, fIndexHF3PBASES_0, fJetPt, fJetPhi, fJetEta, fJetNConstituents, fJetR]
          O2lccmcdjetmo: [fIndexArrayLCCMCPJETOS_hf, fIndexArrayLCCMCPJETOS_geo, fIndexArrayLCCMCPJETOS_pt]
          O2lccmcdjetsso: [fEnergyMother, fPtLeading, fPtSubLeading, fTheta, fNSub2DR, fNSub1, fNSub2]
        tags:
          isstd: {var: fFlagMcMatchRec, req: [[1],[]]}
          ismcsignal: {var: fFlagMcMatchRec, req: [[1],[]], abs: true}
          ismcbkg: {var: fFlagMcMatchRec, req: [[],[1]], abs: true}
          ismcprompt: {var: fOriginMcRec, req: [[0],[]]}
          ismcfd: {var: fOriginMcRec, req: [[1],[]]}
        extract_component:
          - {var: fMlScores, newvar: mlPromptScore, component: 1}
        filter: "fPt >= 1. and abs(fY) <= 0.8 and abs(fJetEta) < (.9 - (fJetR / 100.))" # TODO: check jet eta cut
        # swap: {cand: fCandidateSelFlag, var_swap: fIsCandidateSwapped, vars: [ismcsignal, ismcprompt, icmcfd]}

      colldata:
        level: data
        index: fIndexLCCJETCOS
        trees:
          O2lccjetco: [fPosZ, fCentrality, fEventSel]
      jetdata:
        level: data
        index: fIndexLCCJETOS
        trees:
          O2hf3pbase: [fIndexHf3PCollBases, fPt, fY, fEta, fPhi, fM]
          O2hf3ppar: [fCpa, fCpaXY, fChi2PCA,
                      fDecayLength, fDecayLengthXY, fDecayLengthNormalised, fDecayLengthXYNormalised,
                      fImpactParameter0, fImpactParameter1, fImpactParameter2,
                      fImpactParameterNormalised0, fImpactParameterNormalised1, fImpactParameterNormalised2,
                      fPtProng0, fPtProng1, fPtProng2]
          O2hf3ppare: [fErrorDecayLength, fErrorDecayLengthXY,
                      fErrorImpactParameter0, fErrorImpactParameter1]
          O2hf3psel: [fCandidateSelFlag]
          O2hf3pml: [fMlScores]
          O2lccjeto: [fIndexLCCJETCOS, fIndexHF3PBASES_0,
                    fJetPt, fJetPhi, fJetEta, fJetNConstituents, fJetR]
          O2lccjetsso: [fIndexLCCJETOS, fEnergyMother, fPtLeading, fPtSubLeading, fTheta, fNSub2DR, fNSub1, fNSub2]
        extract_component:
          - {var: fMlScores, newvar: mlPromptScore, component: 1}
        filter: "fPt >= 1. and abs(fY) <= 0.8 and abs(fJetEta) < (.9 - (fJetR / 100.))" # TODO: check jet eta cut

    merge:
      # - {base: jetgen, ref: collgen}
      - {base: jetdet, ref: colldet}
      - {base: jetdata, ref: colldata}

    write:
      jetgen:
        level: gen
        file: AnalysisResultsGen.parquet
      jetdet:
        level: det
        file: AnalysisResultsReco.parquet
      jetdata:
        level: data
        file: AnalysisResultsReco.parquet
      evtorig:
        level: all
        file: AnalysisResultsEvtOrig.parquet
      evt:
        level: all
        source: evtorig
        file: AnalysisResultsEvt.parquet
        filter: "fIsEventReject == 0"
      collcnt:
        level: all
        file: AnalysisResultsCollCnt.parquet

  variables:
    var_all: [fIndexCollisions, fFlagMcMatchRec, fCandidateSelFlag, fOriginMcRec, fIsCandidateSwapped, fNProngsContributorsPV,
              fY, fEta, fPt, fCpa, fCpaXY, fM, fChi2PCA, fDecayLength, fDecayLengthXY,
              fPtProng0, fPtProng1, fPtProng2, fImpactParameter0, fImpactParameter1, fImpactParameter2,
              fNSigTpcPi0, fNSigTpcPr0, fNSigTpcKa1, fNSigTpcPi2, fNSigTpcPr2,
              fNSigTofPi0, fNSigTofPr0, fNSigTofKa1, fNSigTofPi2, fNSigTofPr2,
              fNSigTpcTofPi0, fNSigTpcTofPr0, fNSigTpcTofKa1, fNSigTpcTofPi2, fNSigTpcTofPr2]
    var_training: [[fImpactParameter0, fImpactParameter1, fImpactParameter2, fCpa, fChi2PCA, fDecayLength, fDecayLengthXY, fNSigTpcTofPi0, fNSigTpcTofPr0, fNSigTpcTofKa1, fNSigTpcTofPi2, fNSigTpcTofPr2],
                   [fImpactParameter0, fImpactParameter1, fImpactParameter2, fCpa, fChi2PCA, fDecayLength, fDecayLengthXY, fNSigTpcTofPi0, fNSigTpcTofPr0, fNSigTpcTofKa1, fNSigTpcTofPi2, fNSigTpcTofPr2],
                   [fImpactParameter0, fImpactParameter1, fImpactParameter2, fCpa, fChi2PCA, fDecayLength, fDecayLengthXY, fNSigTpcTofPi0, fNSigTpcTofPr0, fNSigTpcTofKa1, fNSigTpcTofPi2, fNSigTpcTofPr2],
                   [fImpactParameter0, fImpactParameter1, fImpactParameter2, fCpa, fChi2PCA, fDecayLength, fDecayLengthXY, fNSigTpcTofPi0, fNSigTpcTofPr0, fNSigTpcTofKa1, fNSigTpcTofPi2, fNSigTpcTofPr2],
                   [fImpactParameter0, fImpactParameter1, fImpactParameter2, fCpa, fChi2PCA, fDecayLength, fDecayLengthXY, fNSigTpcTofPi0, fNSigTpcTofPr0, fNSigTpcTofKa1, fNSigTpcTofPi2, fNSigTpcTofPr2],
                   [fImpactParameter0, fImpactParameter1, fImpactParameter2, fCpa, fChi2PCA, fDecayLength, fDecayLengthXY, fNSigTpcTofPi0, fNSigTpcTofPr0, fNSigTpcTofKa1, fNSigTpcTofPi2, fNSigTpcTofPr2]]
      # sel_skim_binmin bins
    var_boundaries: [fCosThetaStar, fPtProng]
    var_correlation:
      - [fCosThetaStar] # TODO: update
      - [fPtProng0]
    var_signal: signal
    var_class: class
    var_inv_mass: fM
    var_y: fY
    var_evt_sel: fIsEventReject
    var_cuts:
        - [fPtProng0, lt, null]
        - [fPtProng1, lt, null]

    plot_options:
      prob_cut_scan:
        fPtProng0:
          xlim:
            - 0
            - 1
        fPtProng1:
          xlim:
            - 0
            - 1
      eff_cut_scan:
        fPtProng0:
          xlim:
            - 0
            - 1
        fPtProng1:
          xlim:
            - 0
            - 1

  files_names:
    namefile_unmerged_tree: AO2D.root
    namefile_reco: AnalysisResultsReco.parquet
    namefile_evt: AnalysisResultsEvt.parquet
    namefile_collcnt: AnalysisResultsCollCnt.parquet
    namefile_evtvalroot: AnalysisResultsROOTEvtVal.root
    namefile_evtorig: AnalysisResultsEvtOrig.parquet
    namefile_gen: AnalysisResultsGen.parquet
    namefile_reco_applieddata: AnalysisResultsRecoAppliedData.parquet
    namefile_reco_appliedmc: AnalysisResultsRecoAppliedMC.parquet
    namefile_mcweights: mcweights.root
    treeoutput: "Lctree"
    histofilename: "masshisto.root"
    efffilename: "effhisto.root"
    respfilename: "resphisto.root"
    crossfilename: "cross_section_tot.root"

  #region multi
  multi:
    data:
      nprocessesparallel: 20
      maxfiles: [-1] #list of periods
      chunksizeunp:  [100] #list of periods
      chunksizeskim: [100] #list of periods
      fracmerge: [1.] #list of periods
      seedmerge: [12] #list of periods
      period: [LHC22o] #list of periods
      select_period: [1]
      prefix_dir: /data2/MLhep/real/
      unmerged_tree_dir: [train_240310/alice/] #list of periods
      pkl: ['${USER}/train_240310/lcjet/pkl'] #list of periods
      pkl_skimmed: ['${USER}/train_240310/lcjet/pklsk'] #list of periods
      pkl_skimmed_merge_for_ml: ['${USER}/train_240310/lcjet/pklskml'] #list of periods
      pkl_skimmed_merge_for_ml_all: '${USER}/train_240310/lcjet/pp_data_mltot'
      pkl_evtcounter_all: '${USER}/train_240310/lcjet/pp_data_evttot'
      mcreweights: [../Analyses] #list of periods
    mc:
      nprocessesparallel: 20
      maxfiles: [-1, -1] #list of periods
      chunksizeunp: [100, 100] #list of periods
      chunksizeskim: [1000, 1000] #list of periods
      fracmerge: [1.0, 1.0] #list of periods
      seedmerge: [12, 12] #list of periods
      period: [LHC24d3a, LHC24d3b] #list of periods
      select_period: [1, 1]
      prefix_dir: /data2/MLhep/sim/
      unmerged_tree_dir: [train_239679/alice,
                          train_239694/alice]
      pkl: ['${USER}/train_239679/lcjet/pkl',
            '${USER}/train_239694/lcjet/pkl'] #list of periods
      pkl_skimmed: ['${USER}/train_239679/lcjet/pklsk',
                    '${USER}/train_239694/lcjet/pklsk'] #list of periods
      pkl_skimmed_merge_for_ml: ['${USER}/train_239679/lcjet/pklskml',
                                 '${USER}/train_239694/lcjet/pklskml'] #list of periods
      pkl_skimmed_merge_for_ml_all: '${USER}/lcjet/pp_mc_prod_mltot'
      pkl_evtcounter_all: '${USER}/lcjet/pp_mc_prod_evttot'
      mcreweights: [../Analyses, ../Analyses] #list of periods

  ml:
    evtsel: fIsEventReject == 0
    triggersel:
      data: null
      mc: null

    nbkg: 500000
    nsig: 500000
    mult_bkg: [1,1,1,1,1,1,1]
    nclasses: [20000, 20000]
    sampletags: [0, 1]
    equalise_sig_bkg: True
    # sampletagforsignal: 1
    # sampletagforbkg: 0
    sel_ml: [fM < 2.22 or fM > 2.35, ismcsignal == 1 and ismcprompt == 1]
    sel_bkg: fM < 2.22 or fM > 2.35
    class_labels: [bkg, sig]
    nkfolds: 5
    rnd_shuffle: 12
    rnd_splt: 12
    rnd_all: 12
    test_frac: 0.2
    binmin: [1,2,4,6,8,12,24] # must be equal to sel_skim_binmin (sel_skim_binmin bins)
    binmax:   [2,4,6,8,12,24,36] # must be equal to sel_skim_binmax (sel_skim_binmin bins)
    mltype: BinaryClassification
    ncorescrossval: 10
    prefix_dir_ml: '/data2/${USER}/MLhep/'
    mlplot: mlplot
    mlout: mlout

    opt:
      isFONLLfromROOT: true
      filename_fonll: 'data/fonll/DmesonLcPredictions_13TeV_y05_FFptDepLHCb_BRpythia8_PDG2020.root' # file with FONLL predictions
      fonll_particle: 'hLcpkpipred'
      fonll_pred: 'max' # edge of the FONLL prediction
      FF: 0.204 # fragmentation fraction
      sigma_MB: 57.8e-3  # Minimum Bias cross section (pp) 50.87e-3 [b], 1 for Pb-Pb
      Taa: 1 # 23260 [b^-1] in 0-10% Pb-Pb, 3917 [b^-1] in 30-50% Pb-Pb, 1 for pp
      BR: 6.23e-2 # branching ratio of the decay Lc -> p K- pi+
      f_prompt: 0.9 # estimated fraction of prompt candidates
      bkg_data_fraction: 0.05 # fraction of real data used in the estimation
      num_steps: 111 # number of steps used in efficiency and signif. estimation
      bkg_function: pol2 # fit function for bkg (among TH1 predefined fit functions, e.g. expo, pol1, pol2, ...)
      save_fit: True # save bkg fits with the various cuts on ML output
      raahp: [1,1,1,1,1,1,1] # sel_skim_binmin bins
      presel_gen_eff: "fPt > 0. and abs(fY) < 0.8"

  mlapplication:
    data:
      prefix_dir_app: '/data2/${USER}/'
      pkl_skimmed_dec: [LHC22pp/MLapplication/prod_LHC22o/skpkldecdata] #list of periods
      pkl_skimmed_decmerged: [LHC22pp/MLapplication/prod_LHC22o/skpkldecdatamerged] #list of periods
    mc:
      prefix_dir_app: '/data2/${USER}/'
      pkl_skimmed_dec: [LHC22pp_mc/MLapplication/prod_LHC24d3a/skpkldecmc,
                        LHC22pp_mc/MLapplication/prod_LHC24d3b/skpkldecmc] #list of periods
      pkl_skimmed_decmerged: [LHC22pp_mc/MLapplication/prod_LHC24d3a/skpkldecmcmerged,
                              LHC22pp_mc/MLapplication/prod_LHC24d3b/skpkldecmcmerged] #list of periods
    modelname: xgboost
    modelsperptbin: [xgboost_classifierLcpKpi_dfselection_fPt_1.0_2.0.sav,
                     xgboost_classifierLcpKpi_dfselection_fPt_2.0_4.0.sav,
                     xgboost_classifierLcpKpi_dfselection_fPt_4.0_6.0.sav,
                     xgboost_classifierLcpKpi_dfselection_fPt_6.0_8.0.sav,
                     xgboost_classifierLcpKpi_dfselection_fPt_8.0_12.0.sav,
                     xgboost_classifierLcpKpi_dfselection_fPt_12.0_24.0.sav,
                     xgboost_classifierLcpKpi_dfselection_fPt_12.0_24.0.sav] # sel_skim_binmin bins
    probcutpresel:
      data:         [0.70, 0.70, 0.60, 0.60, 0.40, 0.40, 0.] # sel_skim_binmin bins
      mc:           [0.70, 0.70, 0.60, 0.60, 0.40, 0.40, 0.] # sel_skim_binmin bins
    probcutoptimal: [0.96, 0.97, 0.90, 0.85, 0.80, 0.60, 0.] # sel_skim_binmin bins

  #region analysis
  analysis:
    anahptspectrum: "LctopKpi" #D0Kpi, DplusKpipi, DstarD0pi, DsKKpi, LctopKpi, LcK0Sp
    fd_method: "Nb" #fc, Nb
    cctype: "pp"
    sigmamb: 57.8e-3 #NB: multiplied by 1e12 before giving to HFPtSpectrum!
    inputfonllpred: data/fonll/DmesonLcPredictions_13TeV_y05_FFptDepLHCb_BRpythia8_PDG2020.root
    dir_general_plots: '/data2/${USER}/data/analysis_plots'

    jet_obs: &jet_default
      sel_an_binmin:    [3,4,5,6,7,8,10,12,16,24] # hadron pt bins (sel_an_binmin bins)
      sel_an_binmax:      [4,5,6,7,8,10,12,16,24,36] # hadron pt bins (sel_an_binmin bins)
      # binning_matching:   [0, 1, 1, 2, 2, 3, 3, 4, 4, 6, 6, 6] # mapping to skimming pt bins (sel_an_binmin bins)
<<<<<<< HEAD
      bins_ptjet: [5, 7, 15, 30]

      observables:
        # zg:
        #   bins_fix: [6, -.1, .5]
        #   label: '#it{z}_{g}'
        # nsd:
        #   bins_fix: [10, -.5, 9.5]
        #   label: '#it{n}_{SD}'
        # rg:
        #   bins_fix: [11, -.1, 1.]
        #   label: '#it{R}_{g}'
        zpar:
          bins_fix: [10, 0., 1.]
          label: '#it{z}_{#parallel}^{ch}'
          label_y: "(1/#it{N}_{jet ch})d#it{N}/d#it{z}_{#parallel}^{ch}"
        # dr:
        #   bins_fix: [10, 0., 1.]
        #   label: '#Delta#it{r}'
        # lntheta:
        #   bins_fix: [10, 0., 5.]
        #   label: '#minusln(#it{#theta})'
        #   arraycols: [3]
        # lnkt:
        #   bins_fix: [10, -8., 2.]
        #   label: 'ln(#it{k}_{T}/(GeV/#it{c}))'
        #   arraycols: [3]
        # lntheta-lnkt:
        #   arraycols: [3, 4]
=======
      bins_ptjet: [5, 7, 15, 30, 50]
      bins_ptjet_eff: [2, 5, 7, 15, 30, 50, 70]

      observables:
        zg:
          bins_fix: [6, -.1, .5]
          label: '#it{z}_{g}'
        nsd:
          bins_fix: [10, -.5, 9.5]
          label: '#it{n}_{SD}'
        rg:
          bins_fix: [11, -.1, 1.]
          label: '#it{R}_{g}'
        zpar:
          bins_fix: [10, 0., 1.]
          label: '#it{z}_{#parallel}'
        dr:
          bins_fix: [10, 0., 1.]
          label: '#Delta#it{r}'
        lntheta:
          bins_fix: [10, 0., 5.]
          label: '#minusln(#it{#theta})'
          arraycols: [3]
        lnkt:
          bins_fix: [10, -8., 2.]
          label: 'ln(#it{k}_{T}/(GeV/#it{c}))'
          arraycols: [3]
        lntheta-lnkt:
          arraycols: [3, 4]
>>>>>>> bd28b06c

      mass_roofit:
        - level: mc
          components:
            sig:
              fn: 'Gaussian::sig(m[1., 5.], mean[2.28,2.29], sigma_g1[.01,.01,.03])'
            bkg:
              fn: 'Exponential::mcbkg(m, alpha[0.])'
              #fn: 'Polynomial::bkg(m[2.1, 2.50], {a0[0.2, -3, 3], a1[0.2 , -3, 3], a2[0.2, -3, 3]})'
            model:
              fn: 'SUM::mctot(mcfrac[0.,1.]*sig, mcbkg)'
        - ptrange: [1., 5.]
          range: [2.13, 2.44]
          components:
            # sig:
            #   fn: 'Gaussian::sig(m, mean[2.28,2.29], sigma_g1[.005,.01])'
            bkg:
              #fn: 'Exponential::bkg(m, alpha[-100,0])'
              fn: 'Polynomial::bkg(m, {a0[0.2, -3, 3], a1[0.2 , -3, 3], a2[0.2, -3, 3]})'
            model:
              fn: 'SUM::sum(frac[0.,1.]*sig, bkg)'
        - ptrange: [5., 8.]
          range: [2.1, 2.48]
          components:
            # sig:
            #   fn: 'Gaussian::sig(m, mean[2.28,2.29], sigma_g1[.005,.03])'
            bkg:
              #fn: 'Exponential::bkg(m, alpha[-100,0])'
              fn: 'Polynomial::bkg(m, {a0[0.2, -3, 3], a1[0.2 , -3, 3], a2[0.2, -3, 3]})'
            model:
              fn: 'SUM::sum(frac[0.,1.]*sig, bkg)'
        - range: [2.05, 2.5]
          components:
            # sig:
            #   fn: 'Gaussian::sig(m, mean[2.28,2.29], sigma_g1[.005,.03])'
            bkg:
              #fn: 'Exponential::bkg(m, alpha[-100,0])'
              fn: 'Polynomial::bkg(m, {a0[0.2, -3, 3], a1[0.2 , -3, 3], a2[0.2, -3, 3]})'
            model:
              fn: 'SUM::sum(frac[0.,1.]*sig, bkg)'

      sidesub:
        - regions:
            left: [-5.5, -3.]
            signal: [-2., 2.]
            right: [3., 5.5]

      mass_fit:
        func_sig: 'gaus'
        func_bkg: 'expo'
        # par_start:
        # par_fix: {1: 2.286}
        par_constrain: {1: [2.28, 2.29], 2: [.005, .03]}
        range: [2.08, 2.48]
      mass_fit_lim: [1.9, 2.6] # histogram range of the invariant mass distribution [GeV/c^2]
      bin_width: 0.005 # bin width of the invariant mass histogram
      efficiency:
        index_match: fIndexArrayLCCMCPJETOS_hf
        store_matched: true

      unfolding_iterations: 8

      fd_root: '/data2/vkucera/powheg/trees_powheg_fd_F05_R05.root'
      fd_parquet: '/data2/jklein/powheg/Lc_powheg_fd_F05_R05.parquet'

      proc_type: Jets
      useperiod: [1,1] #list of periods
      usejetptbinned_deff: false
      doeff_resp: true #efficiency correction for the response matrix
      unmatched_gen: true
      latexnamehadron: "#Lambda_{c}"
      latexnamedecay: "pK#pi"
      var_binning2: pt_jet
      var_binning2_gen: pt_gen_jet
      latexbin2var: "#it{p}_{T}^{jet ch}"
      sel_binmin2_reco: [7.0,15.0,30.0] # rec jet pt bins (sel_binmin2_reco bins)
      sel_binmax2_reco:     [15.0,30.0,50.0] # rec jet pt bins (sel_binmin2_reco bins)
      sel_binmin2_gen:  [7.0,15.0,30.0] # gen jet pt bins (sel_binmin2_gen bins)
      sel_binmax2_gen:      [15.0,30.0,50.0] # gen jet pt bins (sel_binmin2_gen bins)
      var_binningshape: zg_jet
      var_binningshape_gen: zg_gen_jet
      var_shape_latex: "#it{z}_{g}"
      sel_binminshape_reco: [-0.1,0.1,0.2,0.3,0.4]
      sel_binmaxshape_reco:      [0.1,0.2,0.3,0.4,0.5]
      sel_binminshape_gen:  [-0.1,0.1,0.2,0.3,0.4]
      sel_binmaxshape_gen:       [0.1,0.2,0.3,0.4,0.5]
      sel_closure_frac: 0.2
      triggerbit: INT7
      #jetsel_gen: "abs(y_cand) < 0.8 and abs(z_vtx_gen) < 10 and abs(eta_jet) < 0.5"
      #jetsel_sim: "abs(y_cand) < 0.8 and abs(eta_jet) < 0.5" # jet selection in simulations
      #jetsel_reco: "abs(y_cand) < 0.8 and abs(z_vtx_reco) < 10 and abs(eta_jet) < 0.5"
      #jetsel_gen_matched_reco: "abs(eta_gen_jet) < 5.0"
      jetsel_gen: "abs(y_cand) < 0.5 and abs(z_vtx_gen) < 10 and abs(eta_jet) < 0.5"
      jetsel_sim: "abs(y_cand) < 0.5 and abs(eta_jet) < 0.5" # jet selection in simulations
      jetsel_reco: "abs(y_cand) < 0.5 and abs(z_vtx_reco) < 10 and abs(eta_jet) < 0.5"
      jetsel_gen_matched_reco: "abs(y_cand) < 0.5 and abs(z_vtx_gen) < 10 and abs(eta_gen_jet) < 0.5"
      evtsel: fIsEventReject==0
      triggersel:
        data: "trigger_hasbit_INT7==1"
        mc: null
      data: &data_out_default
        runselection: [null] #FIXME
        results: ['/home/${USER}/mlhep/data/test/lcjet/jet_obs/default/default/resultsMBjetvspt'] #list of periods
        resultsallp: '/home/${USER}/mlhep/data/test/lcjet/jet_obs/default/default/resultsMBjetvspt_all'
      mc: &mc_out_default
        runselection: [null,null] #FIXME
        results: ['/home/${USER}/mlhep/data/mctest/lcjet/jet_obs/prod_LHC24d3a/default/default/resultsMBjetvspt',
                  '/home/${USER}/mlhep/data/mctest/lcjet/jet_obs/prod_LHC24d3b/default/default/resultsMBjetvspt'] #list of periods
        resultsallp: '/home/${USER}/mlhep/data/mctest/lcjet/jet_obs/default/default/resultsMBjetvspt_all'
      data_proc: # alternative processor output used as the analyzer input
        <<: *data_out_default
      mc_proc: # alternative processor output used as the analyzer input
        <<: *mc_out_default

      # simple fitter START
      sgnfunc: [0,0,0,0,0,0,0,0,0,0,0,0] # kGaus=0, k2Gaus=1, k2GausSigmaRatioPar=2 (sel_an_binmin bins)
      bkgfunc: [0,0,0,0,0,0,0,0,0,0,0,0] # kExpo=0, kLin=1, kPol2=2, kNoBk=3, kPow=4, kPowEx=5 (sel_an_binmin bins)
      masspeak: 2.286
      massmin: [1.66,1.66,1.66,1.66,1.66,1.66,1.66,1.66,1.66,1.66,1.66,1.66] # sel_an_binmin bins, fit region of the invariant mass distribution [GeV/c^2]
      massmax: [2.06,2.06,2.06,2.06,2.06,2.06,2.06,2.06,2.06,2.06,2.06,2.06] # sel_an_binmin bins, fit region of the invariant mass distribution [GeV/c^2]
      rebin: [6,6,6,6,6,6,6,6,6,6,6,6] # sel_an_binmin bins
      fix_mean: [false, false, false, false, false, false, false, false, false, false, false, false] # sel_an_binmin bins
      masspeaksec: 2.286

      # If SetArraySigma true: sigma_initial is taken from sigmaarray; false: sigma_initial is taken from MC
      # If SetFixGaussianSigma true: sigma fixed to sigma_initial
      # SetFixGaussianSigma: [false, false, false, false, false, false, false, false, false, false, false, false] # sel_an_binmin bins
      SetFixGaussianSigma: [true, true, true, true, true, true, true, true, true, true, true, true] # sel_an_binmin bins
      SetArraySigma: [false, false, false, false, false, false, false, false, false, false, false, false] # sel_an_binmin bins
      sigmaarray: [0.01,0.01,0.01,0.01,0.01,0.01,0.01,0.01,0.01,0.01,0.01,0.01] # initial sigma (sel_an_binmin bins)

      fix_sigmasec: [true, true, true, true, true, true, true, true, true, true, true, true] # sel_an_binmin bins
      sigmaarraysec: [0.007497,0.01,0.01,0.01,0.01,0.01,0.01,0.01,0.01,0.01,0.01,0.01] # sel_an_binmin bins
      use_reflections: true
      # simple fitter END

      signal_sigma: 2.0
      sigma_scale: 0.9545
      sideband_sigma_1_left: 4
      sideband_sigma_2_left: 9
      sideband_sigma_1_right: 4
      sideband_sigma_2_right: 9
      sidebandleftonly: false

      niterunfolding: 15
      niterunfoldingchosen: 4

      branching_ratio: 3.95e-2
      xsection_inel: 57.8 # (mb) cross-section of minimum-bias events
      xsection_inel_mc: 57.8 # (mb) cross-section of minimum-bias events

      doprior: false
      domodeldep: false
      path_modeldep: /home/nzardosh/PYTHIA_Sim/PYTHIA8_Simulations/Plots/D0_Substructure_Simulations_Output.root

      powheg_path_nonprompt: /data/POWHEG/trees_powheg_fd_central.root

      powheg_path_prompt: /data/POWHEG/trees_powheg_pr_central.root
      powheg_prompt_variations_path: /data/POWHEG/trees_powheg_pr_
      powheg_prompt_variations: ["F1_R05","F05_R1","F2_R1","F1_R2","F2_R2","F05_R05","Mhigh","Mlow"]

      pythia8_prompt_variations_path: /data/PYTHIA8/trees_pythia8_pr_
      pythia8_prompt_variations: ["default", "charm_lo"] #["default","colour0soft"]
      pythia8_prompt_variations_legend: ["PYTHIA 8 (Monash)", "PYTHIA 8 charm LO"] # ["PYTHIA 8 (Monash)","PYTHIA 8 SoftQCD, mode 0"]

      variations_db: ./data/data_prod_20210223/database_variations_D0pp_jet_zg.yml

      # Additional cuts applied before mass histogram is filled
      use_cuts: False
      cuts: # (sel_an_binmin bins)
      - Null
      - Null
      - Null
      - Null
      - Null
      - Null
      - Null
      - Null
      - Null
      - Null
      # - Null
      # - Null

    jet_qa:
      <<: *jet_default
      data: &data_out_default_qa
        runselection: [null] #FIXME
        results: ['/home/${USER}/mlhep/data/test/lcjet/jet_qa/default/default/resultsMBjetvspt'] #list of periods
        resultsallp: '/home/${USER}/mlhep/data/test/lcjet/jet_qa/default/default/resultsMBjetvspt_all'
      mc: &mc_out_default_qa
        runselection: [null,null] #FIXME
        results: ['/home/${USER}/mlhep/data/mctest/lcjet/jet_qa/default/default/prod_LHC24d3a/resultsMBjetvspt',
                  '/home/${USER}/mlhep/data/mctest/lcjet/jet_qa/default/default/prod_LHC24d3b/resultsMBjetvspt'] #list of periods
        resultsallp: '/home/${USER}/mlhep/data/mctest/lcjet/jet_qa/default/default/resultsMBjetvspt_all'
      data_proc: # alternative processor output used as the analyzer input
        <<: *data_out_default_qa
      mc_proc: # alternative processor output used as the analyzer input
        <<: *mc_out_default_qa

    jet_rg:
      <<: *jet_default
      var_binningshape: rg_jet
      var_binningshape_gen: rg_gen_jet
      var_shape_latex: "#it{R}_{g}"
      sel_binminshape_reco: [-0.1,0.0,0.1,0.2,0.3]
      sel_binmaxshape_reco:      [0.0,0.1,0.2,0.3,0.4]
      sel_binminshape_gen:  [-0.1,0.0,0.1,0.2,0.3]
      sel_binmaxshape_gen:       [0.0,0.1,0.2,0.3,0.4]
      data: &data_out_rg
        <<: *data_out_default
        results: [/data/DerivedResultsJets/D0kAnywithJets_Vit/vAN-20210223_ROOT6-1/rg/default/default/pp_2016_data/593_20210223-2051/resultsMBjetvspt,
                  /data/DerivedResultsJets/D0kAnywithJets_Vit/vAN-20210223_ROOT6-1/rg/default/default/pp_2017_data/593_20210223-2051/resultsMBjetvspt,
                  /data/DerivedResultsJets/D0kAnywithJets_Vit/vAN-20210223_ROOT6-1/rg/default/default/pp_2018_data/593_20210223-2051/resultsMBjetvspt] #list of periods
        resultsallp: /data/DerivedResultsJets/D0kAnywithJets_Vit/vAN-20210223_ROOT6-1/rg/default/default/pp_data/resultsMBjetvspt
      mc: &mc_out_rg
        <<: *mc_out_default
        results: [/data/DerivedResultsJets/D0kAnywithJets_Vit/vAN-20210223_ROOT6-1/rg/default/default/pp_2016_mc_prodD2H/594_20210301-1015/resultsMBjetvspt,
                  /data/DerivedResultsJets/D0kAnywithJets_Vit/vAN-20210223_ROOT6-1/rg/default/default/pp_2017_mc_prodD2H/594_20210301-1015/resultsMBjetvspt,
                  /data/DerivedResultsJets/D0kAnywithJets_Vit/vAN-20210223_ROOT6-1/rg/default/default/pp_2018_mc_prodD2H/594_20210301-1015/resultsMBjetvspt] #list of periods
        resultsallp: /data/DerivedResultsJets/D0kAnywithJets_Vit/vAN-20210223_ROOT6-1/rg/default/default/pp_mc_prodD2H/resultsMBjetvspt
      data_proc: # alternative processor output used as the analyzer input
        <<: *data_out_rg
      mc_proc: # alternative processor output used as the analyzer input
        <<: *mc_out_rg
      variations_db: ./data/data_prod_20210223/database_variations_D0pp_jet_rg.yml

    jet_nsd:
      <<: *jet_default
      var_binningshape: nsd_jet
      var_binningshape_gen: nsd_gen_jet
      var_shape_latex: "#it{n}_{SD}"
      sel_binminshape_reco: [-0.5, 0.5, 1.5, 2.5, 3.5]
      sel_binmaxshape_reco:       [0.5, 1.5, 2.5, 3.5, 4.5]
      sel_binminshape_gen:  [-0.5, 0.5, 1.5, 2.5, 3.5]
      sel_binmaxshape_gen:        [0.5, 1.5, 2.5, 3.5, 4.5]
      data: &data_out_nsd
        <<: *data_out_default
        results: [/data/DerivedResultsJets/D0kAnywithJets_Vit/vAN-20210223_ROOT6-1/nsd/default/default/pp_2016_data/593_20210223-2051/resultsMBjetvspt,
                  /data/DerivedResultsJets/D0kAnywithJets_Vit/vAN-20210223_ROOT6-1/nsd/default/default/pp_2017_data/593_20210223-2051/resultsMBjetvspt,
                  /data/DerivedResultsJets/D0kAnywithJets_Vit/vAN-20210223_ROOT6-1/nsd/default/default/pp_2018_data/593_20210223-2051/resultsMBjetvspt] #list of periods
        resultsallp: /data/DerivedResultsJets/D0kAnywithJets_Vit/vAN-20210223_ROOT6-1/nsd/default/default/pp_data/resultsMBjetvspt
      mc: &mc_out_nsd
        <<: *mc_out_default
        results: [/data/DerivedResultsJets/D0kAnywithJets_Vit/vAN-20210223_ROOT6-1/nsd/default/default/pp_2016_mc_prodD2H/594_20210301-1015/resultsMBjetvspt,
                  /data/DerivedResultsJets/D0kAnywithJets_Vit/vAN-20210223_ROOT6-1/nsd/default/default/pp_2017_mc_prodD2H/594_20210301-1015/resultsMBjetvspt,
                  /data/DerivedResultsJets/D0kAnywithJets_Vit/vAN-20210223_ROOT6-1/nsd/default/default/pp_2018_mc_prodD2H/594_20210301-1015/resultsMBjetvspt] #list of periods
        resultsallp: /data/DerivedResultsJets/D0kAnywithJets_Vit/vAN-20210223_ROOT6-1/nsd/default/default/pp_mc_prodD2H/resultsMBjetvspt
      data_proc: # alternative processor output used as the analyzer input
        <<: *data_out_nsd
      mc_proc: # alternative processor output used as the analyzer input
        <<: *mc_out_nsd
      variations_db: ./data/data_prod_20210223/database_variations_D0pp_jet_nsd.yml

    jet_FF:
      <<: *jet_default

      pythia8_prompt_variations: ["default","colour2soft"]
      pythia8_prompt_variations_legend:  ["PYTHIA 8 (Monash)","PYTHIA 8 SoftQCD, mode 2"]

      sel_binmin2_reco: [5.0,7.0,10.0,15.0] # rec jet pt bins (sel_binmin2_reco bins)
      sel_binmax2_reco:     [7.0,10.0,15.0,50.0] # rec jet pt bins (sel_binmin2_reco bins)
      sel_binmin2_gen:  [5.0,7.0,10.0,15.0] # gen jet pt bins (sel_binmin2_gen bins)
      sel_binmax2_gen:      [7.0,10.0,15.0,50.0] # gen jet pt bins (sel_binmin2_gen bins)
      var_binningshape: z
      var_binningshape_gen: z_gen
      var_shape_latex: "#it{z}_{#parallel}^{ch}"
      sel_binminshape_reco: [0.2001,0.4001,0.5001,0.6001,0.7001,0.8001,0.9001]
      sel_binmaxshape_reco:        [0.4001,0.5001,0.6001,0.7001,0.8001,0.9001,1.0001]
      sel_binminshape_gen:  [0.2001,0.4001,0.5001,0.6001,0.7001,0.8001,0.9001]
      sel_binmaxshape_gen:         [0.4001,0.5001,0.6001,0.7001,0.8001,0.9001,1.0001]
      data: &data_out_ff
        <<: *data_out_default
        results: [/data/DerivedResultsJets/D0kAnywithJets_Vit/vAN-20210223_ROOT6-1/ff/default/default/pp_2016_data/593_20210223-2051/resultsMBjetvspt,
                  /data/DerivedResultsJets/D0kAnywithJets_Vit/vAN-20210223_ROOT6-1/ff/default/default/pp_2017_data/593_20210223-2051/resultsMBjetvspt,
                  /data/DerivedResultsJets/D0kAnywithJets_Vit/vAN-20210223_ROOT6-1/ff/default/default/pp_2018_data/593_20210223-2051/resultsMBjetvspt] #list of periods
        resultsallp: /data/DerivedResultsJets/D0kAnywithJets_Vit/vAN-20210223_ROOT6-1/ff/default/default/pp_data/resultsMBjetvspt
      mc: &mc_out_ff
        <<: *mc_out_default
        results: [/data/DerivedResultsJets/D0kAnywithJets_Vit/vAN-20210223_ROOT6-1/ff/default/default/pp_2016_mc_prodD2H/594_20210301-1015/resultsMBjetvspt,
                  /data/DerivedResultsJets/D0kAnywithJets_Vit/vAN-20210223_ROOT6-1/ff/default/default/pp_2017_mc_prodD2H/594_20210301-1015/resultsMBjetvspt,
                  /data/DerivedResultsJets/D0kAnywithJets_Vit/vAN-20210223_ROOT6-1/ff/default/default/pp_2018_mc_prodD2H/594_20210301-1015/resultsMBjetvspt] #list of periods
        resultsallp: /data/DerivedResultsJets/D0kAnywithJets_Vit/vAN-20210223_ROOT6-1/ff/default/default/pp_mc_prodD2H/resultsMBjetvspt
      data_proc: # alternative processor output used as the analyzer input
        <<: *data_out_ff
      mc_proc: # alternative processor output used as the analyzer input
        <<: *mc_out_ff
      variations_db: ./data/data_prod_20210223/database_variations_D0pp_jet_FF.yml

    jet_r_shape_2_6:
      <<: *jet_default
      lc_d0_ratio: true #make ratio of D0 and corresponding Lc analysis
      xsec: false
      use_inclusive_systematics: true

      pythia8_prompt_variations: ["default","colour2soft"]
      pythia8_prompt_variations_legend:  ["PYTHIA 8 (Monash)","PYTHIA 8 SoftQCD, mode 2"]

      var_binningshape: delta_r_jet
      var_binningshape_gen: delta_r_gen_jet
      var_shape_latex: "#it{r}"
      sel_binminshape_reco: [0., 0.05, 0.1]
      sel_binmaxshape_reco:     [0.05, 0.1, 0.2]
      sel_binminshape_gen:  [0., 0.05, 0.1]
      sel_binmaxshape_gen:      [0.05, 0.1, 0.2]
      sel_an_binmin:    [2,3,4,5] # hadron pt bins (sel_an_binmin bins)
      sel_an_binmax:      [3,4,5,6] # hadron pt bins (sel_an_binmin bins)
      binning_matching:   [1,1,2,2] # mapping to skimming pt bins (sel_an_binmin bins)
      sel_binmin2_reco: [3.0, 5.0, 7.0, 15.0] # rec jet pt bins (sel_binmin2_reco bins)
      sel_binmax2_reco:      [5.0, 7.0, 15.0, 30.0] # rec jet pt bins (sel_binmin2_reco bins)
      sel_binmin2_gen:  [3.0, 5.0, 7.0, 15.0] # gen jet pt bins (sel_binmin2_gen bins)
      sel_binmax2_gen:       [5.0, 7.0, 15.0, 30.0] # gen jet pt bins (sel_binmin2_gen bins)
      cuts:
      - Null
      - Null
      - Null
      - Null
      data: &data_out_r_shape_2_6
        <<: *data_out_default
        results: [/data/Derived_testResults/Jets/D0kAnywithJets_Vit/2_6/vAN-20210223_ROOT6-1/r_shape/default/default/pp_2016_data/593_20210223-2051/resultsMBjetvspt,
                  /data/Derived_testResults/Jets/D0kAnywithJets_Vit/2_6/vAN-20210223_ROOT6-1/r_shape/default/default/pp_2017_data/593_20210223-2051/resultsMBjetvspt,
                  /data/Derived_testResults/Jets/D0kAnywithJets_Vit/2_6/vAN-20210223_ROOT6-1/r_shape/default/default/pp_2018_data/593_20210223-2051/resultsMBjetvspt] #list of periods
        resultsallp: /data/Derived_testResults/Jets/D0kAnywithJets_Vit/2_6/vAN-20210223_ROOT6-1/r_shape/default/default/pp_data/resultsMBjetvspt

        resultslc: /data/Derived_testResults/Jets/Lc/2_6/vAN-20210223_ROOT6-1/r_shape/default/default/pp_data/resultsMBjetvspt

      mc: &mc_out_r_shape_2_6
        <<: *mc_out_default
        results: [/data/Derived_testResults/Jets/D0kAnywithJets_Vit/2_6/vAN-20210223_ROOT6-1/r_shape/default/default/pp_2016_mc_prodD2H/594_20210301-1015/resultsMBjetvspt,
                  /data/Derived_testResults/Jets/D0kAnywithJets_Vit/2_6/vAN-20210223_ROOT6-1/r_shape/default/default/pp_2017_mc_prodD2H/594_20210301-1015/resultsMBjetvspt,
                  /data/Derived_testResults/Jets/D0kAnywithJets_Vit/2_6/vAN-20210223_ROOT6-1/r_shape/default/default/pp_2018_mc_prodD2H/594_20210301-1015/resultsMBjetvspt] #list of periods
        resultsallp: /data/Derived_testResults/Jets/D0kAnywithJets_Vit/2_6/vAN-20210223_ROOT6-1/r_shape/default/default/pp_mc_prodD2H/resultsMBjetvspt
        resultsinclusive: /data/Derived_testResults/Jets/D0kAnywithJets_Vit/vAN-20210223_ROOT6-1/r_shape_fullpt/default/default/pp_mc_prodD2H/resultsMBjetvspt
      data_proc: # alternative processor output used as the analyzer input
        <<: *data_out_r_shape_2_6
      mc_proc: # alternative processor output used as the analyzer input
        <<: *mc_out_r_shape_2_6
      variations_db: ./data/data_prod_20210223/database_variations_D0pp_jet_r_shape_2_6.yml

    jet_r_shape_6_12:
      <<: *jet_default
      lc_d0_ratio: true
      xsec: false
      use_inclusive_systematics: true

      pythia8_prompt_variations: ["default","colour2soft"]
      pythia8_prompt_variations_legend:  ["PYTHIA 8 (Monash)","PYTHIA 8 SoftQCD, mode 2"]

      var_binningshape: delta_r_jet
      var_binningshape_gen: delta_r_gen_jet
      var_shape_latex: "#it{r}"
      sel_binminshape_reco: [0., 0.05, 0.1]
      sel_binmaxshape_reco:     [0.05, 0.1, 0.2]
      sel_binminshape_gen:  [0., 0.05, 0.1]
      sel_binmaxshape_gen:      [0.05, 0.1, 0.2]

      sel_an_binmin:    [6,7,8,10] # hadron pt bins (sel_an_binmin bins)
      sel_an_binmax:      [7,8,10,12] # hadron pt bins (sel_an_binmin bins)
      binning_matching:   [3,3,4, 4] # mapping to skimming pt bins (sel_an_binmin bins)
      sel_binmin2_reco: [5.0, 7.0, 15.0] # rec jet pt bins (sel_binmin2_reco bins)
      sel_binmax2_reco:      [7.0, 15.0, 30.0] # rec jet pt bins (sel_binmin2_reco bins)
      sel_binmin2_gen:  [5.0, 7.0, 15.0] # gen jet pt bins (sel_binmin2_gen bins)
      sel_binmax2_gen:       [7.0, 15.0, 30.0] # gen jet pt bins (sel_binmin2_gen bins)
      cuts:
      - Null
      - Null
      - Null
      - Null

      data: &data_out_r_shape_6_12
        <<: *data_out_default
        results: [/data/Derived_testResults/Jets/D0kAnywithJets_Vit/6_12/vAN-20210223_ROOT6-1/r_shape/default/default/pp_2016_data/593_20210223-2051/resultsMBjetvspt,
                  /data/Derived_testResults/Jets/D0kAnywithJets_Vit/6_12/vAN-20210223_ROOT6-1/r_shape/default/default/pp_2017_data/593_20210223-2051/resultsMBjetvspt,
                  /data/Derived_testResults/Jets/D0kAnywithJets_Vit/6_12/vAN-20210223_ROOT6-1/r_shape/default/default/pp_2018_data/593_20210223-2051/resultsMBjetvspt] #list of periods
        resultsallp: /data/Derived_testResults/Jets/D0kAnywithJets_Vit/6_12/vAN-20210223_ROOT6-1/r_shape/default/default/pp_data/resultsMBjetvspt

        resultslc: /data/Derived_testResults/Jets/Lc/6_12/vAN-20210223_ROOT6-1/r_shape/default/default/pp_data/resultsMBjetvspt

      mc: &mc_out_r_shape_6_12
        <<: *mc_out_default
        results: [/data/Derived_testResults/Jets/D0kAnywithJets_Vit/6_12/vAN-20210223_ROOT6-1/r_shape/default/default/pp_2016_mc_prodD2H/594_20210301-1015/resultsMBjetvspt,
                  /data/Derived_testResults/Jets/D0kAnywithJets_Vit/6_12/vAN-20210223_ROOT6-1/r_shape/default/default/pp_2017_mc_prodD2H/594_20210301-1015/resultsMBjetvspt,
                  /data/Derived_testResults/Jets/D0kAnywithJets_Vit/6_12/vAN-20210223_ROOT6-1/r_shape/default/default/pp_2018_mc_prodD2H/594_20210301-1015/resultsMBjetvspt] #list of periods
        resultsallp: /data/Derived_testResults/Jets/D0kAnywithJets_Vit/6_12/vAN-20210223_ROOT6-1/r_shape/default/default/pp_mc_prodD2H/resultsMBjetvspt
        resultsinclusive: /data/Derived_testResults/Jets/D0kAnywithJets_Vit/vAN-20210223_ROOT6-1/r_shape_fullpt/default/default/pp_mc_prodD2H/resultsMBjetvspt
      data_proc: # alternative processor output used as the analyzer input
        <<: *data_out_r_shape_6_12
      mc_proc: # alternative processor output used as the analyzer input
        <<: *mc_out_r_shape_6_12
      variations_db: ./data/data_prod_20210223/database_variations_D0pp_jet_r_shape_6_12.yml


  systematics:
    probvariation:
      useperiod: [0,0,1] #period from where to define prob cuts
      ncutvar: 10 #number of looser and tighter variations
      maxperccutvar: 0.25 #max diff in efficiency for loosest/tightest var
      cutvarminrange: [0.80, 0.80, 0.6, 0.3, 0.3] #Min starting point for scan
      cutvarmaxrange: [0.98, 0.95, 0.95, 0.95, 0.95] #Max starting point for scan
      fixedmean: True #Fix mean cutvar histo to central fit
      fixedsigma: True #Fix sigma cutvar histo to central fit
    mcptshape:
      #FONLL / generated LHC19h4c1
      weights: [1.000000]
      #From SetPtWeightsFromFONLL13overLHC17c3a12 in AliPhysics
      #weights: [1.429770]
      weights_min_pt: 0
      weights_max_pt: 40
      weights_bins: 400<|MERGE_RESOLUTION|>--- conflicted
+++ resolved
@@ -356,8 +356,8 @@
       sel_an_binmin:    [3,4,5,6,7,8,10,12,16,24] # hadron pt bins (sel_an_binmin bins)
       sel_an_binmax:      [4,5,6,7,8,10,12,16,24,36] # hadron pt bins (sel_an_binmin bins)
       # binning_matching:   [0, 1, 1, 2, 2, 3, 3, 4, 4, 6, 6, 6] # mapping to skimming pt bins (sel_an_binmin bins)
-<<<<<<< HEAD
-      bins_ptjet: [5, 7, 15, 30]
+      bins_ptjet: [5, 7, 15, 30, 50]
+      bins_ptjet_eff: [2, 5, 7, 15, 30, 50, 70]
 
       observables:
         # zg:
@@ -386,37 +386,6 @@
         #   arraycols: [3]
         # lntheta-lnkt:
         #   arraycols: [3, 4]
-=======
-      bins_ptjet: [5, 7, 15, 30, 50]
-      bins_ptjet_eff: [2, 5, 7, 15, 30, 50, 70]
-
-      observables:
-        zg:
-          bins_fix: [6, -.1, .5]
-          label: '#it{z}_{g}'
-        nsd:
-          bins_fix: [10, -.5, 9.5]
-          label: '#it{n}_{SD}'
-        rg:
-          bins_fix: [11, -.1, 1.]
-          label: '#it{R}_{g}'
-        zpar:
-          bins_fix: [10, 0., 1.]
-          label: '#it{z}_{#parallel}'
-        dr:
-          bins_fix: [10, 0., 1.]
-          label: '#Delta#it{r}'
-        lntheta:
-          bins_fix: [10, 0., 5.]
-          label: '#minusln(#it{#theta})'
-          arraycols: [3]
-        lnkt:
-          bins_fix: [10, -8., 2.]
-          label: 'ln(#it{k}_{T}/(GeV/#it{c}))'
-          arraycols: [3]
-        lntheta-lnkt:
-          arraycols: [3, 4]
->>>>>>> bd28b06c
 
       mass_roofit:
         - level: mc
@@ -602,19 +571,6 @@
 
     jet_qa:
       <<: *jet_default
-      data: &data_out_default_qa
-        runselection: [null] #FIXME
-        results: ['/home/${USER}/mlhep/data/test/lcjet/jet_qa/default/default/resultsMBjetvspt'] #list of periods
-        resultsallp: '/home/${USER}/mlhep/data/test/lcjet/jet_qa/default/default/resultsMBjetvspt_all'
-      mc: &mc_out_default_qa
-        runselection: [null,null] #FIXME
-        results: ['/home/${USER}/mlhep/data/mctest/lcjet/jet_qa/default/default/prod_LHC24d3a/resultsMBjetvspt',
-                  '/home/${USER}/mlhep/data/mctest/lcjet/jet_qa/default/default/prod_LHC24d3b/resultsMBjetvspt'] #list of periods
-        resultsallp: '/home/${USER}/mlhep/data/mctest/lcjet/jet_qa/default/default/resultsMBjetvspt_all'
-      data_proc: # alternative processor output used as the analyzer input
-        <<: *data_out_default_qa
-      mc_proc: # alternative processor output used as the analyzer input
-        <<: *mc_out_default_qa
 
     jet_rg:
       <<: *jet_default
