--- conflicted
+++ resolved
@@ -2,7 +2,6 @@
 
 # This directory
 DIR_THIS="$(dirname "$(realpath "$0")")"
-<<<<<<< HEAD
 
 # Config file prefix
 # CONFIG="default"
@@ -11,11 +10,12 @@
 
 # Config file suffix
 # STAGE="complete"
-# STAGE="all"
+STAGE="all"
 # STAGE="ana"
-STAGE="variations"
+# STAGE="variations"
 
 # Suffix of the analysis database
+# DATABASE="D0Jet_pp"
 DATABASE="LcJet_pp"
 
 # Name of the analysis section in the analysis database
@@ -24,41 +24,13 @@
 DBDIR="data/data_run3"
 DB_DEFAULT="${DIR_THIS}/${DBDIR}/database_ml_parameters_${DATABASE}.yml"
 
-=======
-
-# Config file prefix
-# CONFIG="default"
-CONFIG="d0jet"
-# CONFIG="lcjet"
-
-# Config file suffix
-# STAGE="complete"
-STAGE="all"
-# STAGE="ana"
-# STAGE="variations"
-
-# Suffix of the analysis database
-DATABASE="D0Jet_pp"
-# DATABASE="LcJet_pp"
-
-# Name of the analysis section in the analysis database
-ANALYSIS="jet_obs"
-
-DBDIR="data/data_run3"
-DB_DEFAULT="${DIR_THIS}/${DBDIR}/database_ml_parameters_${DATABASE}.yml"
-
->>>>>>> bd28b06c
 if [[ "${STAGE}" == "variations" ]]; then
     echo "Running the variation script for the ${ANALYSIS} analysis from ${DATABASE}"
     DB_VARIATION="${DIR_THIS}/${DBDIR}/database_variations_${DATABASE}_${ANALYSIS}.yml"
     "${DIR_THIS}/submit_variations.sh" "${DB_DEFAULT}" "${DB_VARIATION}" "${ANALYSIS}"
 else
     CONFIG_FILE="${DIR_THIS}/submission/${CONFIG}_${STAGE}.yml"
-<<<<<<< HEAD
-    CMD_ANA="mlhep -a ${ANALYSIS} -r ${CONFIG_FILE} -d ${DB_DEFAULT} -c"
-=======
     CMD_ANA="mlhep -a ${ANALYSIS} -r ${CONFIG_FILE} -d ${DB_DEFAULT} -c --delete"
->>>>>>> bd28b06c
     echo "Running the \"${STAGE}\" stage of the \"${CONFIG}\" configuration of the \"${ANALYSIS}\" analysis from ${DATABASE}"
     ${CMD_ANA}
 fi || { echo "Error"; exit 1; }
