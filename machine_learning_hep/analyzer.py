--- conflicted
+++ resolved
@@ -1402,21 +1402,12 @@
                               (self.d_resultsallpdata, self.case, self.typean), "RECREATE")
         fileouts.cd()
         zbin =[]
-<<<<<<< HEAD
         for zbin_i in range(12):
             zbin.append(zbin_i*0.1)
         zbinarray=array("d",zbin)
         jetptbin = [0.0,5.0,15.0,35.0]
         jetptbinarray=array("d",jetptbin)
         hzvsjetpt = TH2F("hzvsjetpt","",11, zbinarray, 3, jetptbinarray)
-=======
-        for zbin_i in range(21):
-            zbin.append(-0.5+zbin_i*0.1)
-        zbinarray=array("d",zbin)
-        jetptbin = [0.0,5.0,15.0,35.0]
-        jetptbinarray=array("d",jetptbin)
-        hzvsjetpt = TH2F("hzvsjetpt","",20, zbinarray, 3, jetptbinarray)
->>>>>>> 4c82b7c5
         for imult in range(self.p_nbin2):
             heff = eff_file.Get("eff_mult%d" % imult)
             hz = None
@@ -1550,18 +1541,15 @@
             cz.SaveAs("%s/efficiencycorrected_fullsub%s%s_%s_%.2f_%.2f.eps" % \
                       (self.d_resultsallpdata, self.case, self.typean, self.v_var2_binning, \
                        self.lvar2_binmin[imult], self.lvar2_binmax[imult]))
-            for zbins in range(20):
-<<<<<<< HEAD
+            for zbins in range(11):
                 if hz.GetBinContent(zbins+1) is not 0.0:
                     hzvsjetpt.SetBinContent(zbins+1,imult+1,hz.GetBinContent(zbins+1))
                     hzvsjetpt.SetBinError(zbins+1,imult+1,hz.GetBinError(zbins+1))
                 else:
                     hzvsjetpt.SetBinContent(zbins+1,imult+1,0.0)
                     hzvsjetpt.SetBinError(zbins+1,imult+1,0.0)
-=======
-                    hzvsjetpt.SetBinContent(zbins+1,imult+1,hz.GetBinContent(zbins+1))
-                    hzvsjetpt.SetBinError(zbins+1,imult+1,hz.GetBinError(zbins+1)) 
->>>>>>> 4c82b7c5
+
+
         hzvsjetpt.Write("hzvsjetpt")
         czvsjetpt = TCanvas('czvsjetpt' + suffix, '2D input to unfolding')
         czvsjetpt.SetCanvasSize(1900, 1500)
@@ -2001,16 +1989,14 @@
         lfile = TFile.Open(self.n_filemass,"update")
         fileouts = TFile.Open("%s/unfolding_results%s%s.root" % \
                               (self.d_resultsallpdata, self.case, self.typean), "recreate")
-<<<<<<< HEAD
+
         unfolding_input_data_file = TFile.Open("%s/sideband_sub%s%s.root" % \
-=======
-        unfolding_input_data_file = TFile.Open("%s/side_band_sub%s%s.root" % \
->>>>>>> 4c82b7c5
+
+
                                                (self.d_resultsallpdata, self.case, self.typean))
         unfolding_input_file = TFile.Open(self.n_fileff)
         response_matrix = unfolding_input_file.Get("response_matrix")
         input_data = unfolding_input_data_file.Get("hzvsjetpt")
-<<<<<<< HEAD
         kinematic_eff = unfolding_input_file.Get("kin_eff")
         fileouts.cd()
         for i in range(15) :
@@ -2031,13 +2017,6 @@
             cunfolded_input.SaveAs("%s/cunfolded_input.eps" % self.d_resultsallpdata)
 
             
-=======
-        print(input_data.GetBinContent(20))
-        kinematic_eff = unfolding_input_file.Get("kin_eff")
-        for i in range(15) :
-            unfolding_object = RooUnfoldBayes(response_matrix, input_data, i)
-            unfolded_zvsjetpt = unfolding_object.Hreco(2) #check this
->>>>>>> 4c82b7c5
             unfolded_z = unfolded_zvsjetpt.ProjectionX("unfolded_z",2,2,"e")
             unfolded_z_scaled = unfolded_z.Clone("unfolded_z_scaled") 
             unfolded_z_scaled.Divide(kinematic_eff)
